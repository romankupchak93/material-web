{
  "name": "@material/mwc-card",
  "version": "0.2.1",
  "description": "",
  "main": "mwc-card.js",
  "scripts": {
    "test": "echo \"Error: no test specified\" && exit 1"
  },
  "author": "",
  "license": "Apache-2.0",
  "dependencies": {
    "@polymer/lit-element": "^0.6.1"
  },
  "devDependencies": {
<<<<<<< HEAD
    "@material/card": "^0.35.0"
=======
    "@material/card": "^0.35.0",
    "@material/mwc-sass-render": "^0.2.1"
>>>>>>> 7bb76bf0
  },
  "publishConfig": {
    "access": "public"
  },
  "private": true
}<|MERGE_RESOLUTION|>--- conflicted
+++ resolved
@@ -12,12 +12,7 @@
     "@polymer/lit-element": "^0.6.1"
   },
   "devDependencies": {
-<<<<<<< HEAD
     "@material/card": "^0.35.0"
-=======
-    "@material/card": "^0.35.0",
-    "@material/mwc-sass-render": "^0.2.1"
->>>>>>> 7bb76bf0
   },
   "publishConfig": {
     "access": "public"
