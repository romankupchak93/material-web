--- conflicted
+++ resolved
@@ -14,14 +14,9 @@
   "license": "Apache-2.0",
   "dependencies": {
     "@material/mwc-base": "^0.2.0",
-<<<<<<< HEAD
-    "@material/radio": "^0.35.0",
-    "@polymer/lit-element": "^0.6.1"
-=======
     "@material/mwc-ripple": "^0.2.0",
     "@material/radio": "^0.39.3",
-    "@polymer/lit-element": "^0.6.0"
->>>>>>> 429201da
+    "@polymer/lit-element": "^0.6.1"
   },
   "devDependencies": {},
   "publishConfig": {
